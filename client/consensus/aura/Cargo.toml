--- conflicted
+++ resolved
@@ -27,18 +27,6 @@
 sp-inherents = { version = "3.0.0", path = "../../../primitives/inherents" }
 log = "0.4.8"
 parking_lot = "0.11.1"
-<<<<<<< HEAD
-sp-core = { version = "2.0.0", path = "../../../primitives/core" }
-sp-blockchain = { version = "2.0.0", path = "../../../primitives/blockchain" }
-sp-io = { version = "2.0.0", path = "../../../primitives/io" }
-sp-version = { version = "2.0.0", path = "../../../primitives/version" }
-sc-consensus-slots = { version = "0.8.0", path = "../slots" }
-sp-api = { version = "2.0.0", path = "../../../primitives/api" }
-sp-runtime = { version = "2.0.0", path = "../../../primitives/runtime" }
-sp-keystore = { version = "0.8.0", path = "../../../primitives/keystore" }
-sc-telemetry = { version = "2.0.0", path = "../../telemetry" }
-prometheus-endpoint = { package = "substrate-prometheus-endpoint", path = "../../../utils/prometheus", version = "0.8.0"}
-=======
 sp-core = { version = "3.0.0", path = "../../../primitives/core" }
 sp-blockchain = { version = "3.0.0", path = "../../../primitives/blockchain" }
 sp-io = { version = "3.0.0", path = "../../../primitives/io" }
@@ -50,7 +38,6 @@
 sp-keystore = { version = "0.9.0", path = "../../../primitives/keystore" }
 sc-telemetry = { version = "3.0.0", path = "../../telemetry" }
 prometheus-endpoint = { package = "substrate-prometheus-endpoint", path = "../../../utils/prometheus", version = "0.9.0"}
->>>>>>> 171ad232
 # We enable it only for web-wasm check
 # See https://docs.rs/getrandom/0.2.1/getrandom/#webassembly-support
 getrandom = { version = "0.2", features = ["js"], optional = true }
