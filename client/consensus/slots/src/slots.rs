// This file is part of Substrate.

// Copyright (C) 2019-2021 Parity Technologies (UK) Ltd.
// SPDX-License-Identifier: GPL-3.0-or-later WITH Classpath-exception-2.0

// This program is free software: you can redistribute it and/or modify
// it under the terms of the GNU General Public License as published by
// the Free Software Foundation, either version 3 of the License, or
// (at your option) any later version.

// This program is distributed in the hope that it will be useful,
// but WITHOUT ANY WARRANTY; without even the implied warranty of
// MERCHANTABILITY or FITNESS FOR A PARTICULAR PURPOSE. See the
// GNU General Public License for more details.

// You should have received a copy of the GNU General Public License
// along with this program. If not, see <https://www.gnu.org/licenses/>.

//! Utility stream for yielding slots in a loop.
//!
//! This is used instead of `futures_timer::Interval` because it was unreliable.

use super::{Slot, InherentDataProviderExt};
use sp_consensus::{Error, SelectChain};
use sp_inherents::{InherentData, CreateInherentDataProviders, InherentDataProvider};
use sp_runtime::traits::{Block as BlockT, Header as HeaderT};

use std::time::{Duration, Instant};
use futures_timer::Delay;

/// Returns current duration since unix epoch.
pub fn duration_now() -> Duration {
	use std::time::SystemTime;
	let now = SystemTime::now();
	now.duration_since(SystemTime::UNIX_EPOCH).unwrap_or_else(|e| panic!(
		"Current time {:?} is before unix epoch. Something is wrong: {:?}",
		now,
		e,
	))
}

/// Returns the duration until the next slot, based on current duration since
pub fn time_until_next(now: Duration, slot_duration: Duration) -> Duration {
	let remaining_full_millis = slot_duration.as_millis()
		- (now.as_millis() % slot_duration.as_millis())
		- 1;
	Duration::from_millis(remaining_full_millis as u64)
}

/// Information about a slot.
pub struct SlotInfo<B: BlockT> {
	/// The slot number.
	pub slot: Slot,
	/// Current timestamp.
<<<<<<< HEAD
	pub timestamp: Duration,
=======
	pub timestamp: sp_timestamp::Timestamp,
>>>>>>> cb166669
	/// The instant at which the slot ends.
	pub ends_at: Instant,
	/// The inherent data.
	pub inherent_data: InherentData,
	/// Slot duration.
	pub duration: Duration,
	/// The chain header this slot is based on.
	pub chain_head: B::Header,
}

impl<B: BlockT> SlotInfo<B> {
	/// Create a new [`SlotInfo`].
	///
	/// `ends_at` is calculated using `timestamp` and `duration`.
	pub fn new(
		slot: Slot,
		timestamp: Duration,
		inherent_data: InherentData,
		duration: Duration,
		chain_head: B::Header,
	) -> Self {
		Self {
			slot,
			timestamp,
			inherent_data,
			duration,
			chain_head,
			ends_at: Instant::now() + time_until_next(timestamp, duration),
		}
	}
}

impl SlotInfo {
	/// Create a new [`SlotInfo`].
	///
	/// `ends_at` is calculated using `timestamp` and `duration`.
	pub fn new(
		slot: Slot,
		timestamp: sp_timestamp::Timestamp,
		inherent_data: InherentData,
		duration: Duration,
	) -> Self {
		Self {
			slot,
			timestamp,
			inherent_data,
			duration,
			ends_at: Instant::now() + time_until_next(timestamp.as_duration(), duration),
		}
	}
}

/// A stream that returns every time there is a new slot.
pub(crate) struct Slots<Block, C, IDP> {
	last_slot: Slot,
	slot_duration: Duration,
	inner_delay: Option<Delay>,
	inherent_data_providers: IDP,
	client: C,
	_phantom: std::marker::PhantomData<Block>,
}

impl<Block, C, IDP> Slots<Block, C, IDP> {
	/// Create a new `Slots` stream.
	pub fn new(
<<<<<<< HEAD
		slot_duration: u64,
		inherent_data_providers: IDP,
		client: C,
=======
		slot_duration: Duration,
		inherent_data_providers: InherentDataProviders,
		timestamp_extractor: SC,
>>>>>>> cb166669
	) -> Self {
		Slots {
			last_slot: 0.into(),
			slot_duration,
			inner_delay: None,
			inherent_data_providers,
			client,
			_phantom: Default::default(),
		}
	}
}

impl<Block, C, IDP> Slots<Block, C, IDP>
where
	Block: BlockT,
	C: SelectChain<Block>,
	IDP: CreateInherentDataProviders<Block, ()>,
	IDP::InherentDataProviders: crate::InherentDataProviderExt,
{
	/// Returns a future that fires when the next slot starts.
	pub async fn next_slot(&mut self) -> Result<SlotInfo<Block>, Error> {
		loop {
			self.inner_delay = match self.inner_delay.take() {
				None => {
					// schedule wait.
					let wait_dur = time_until_next(duration_now(), self.slot_duration);
					Some(Delay::new(wait_dur))
				}
				Some(d) => Some(d),
			};

			if let Some(ref mut inner_delay) = self.inner_delay {
				inner_delay.await;
			}

			// timeout has fired.

			let chain_head = match self.client.best_chain() {
				Ok(x) => x,
				Err(e) => {
					log::warn!(
						target: "slots",
						"Unable to author block in slot. No best block header: {:?}",
						e,
					);
					// Let's try at the next slot..
					self.inner_delay.take();
					continue;
				}
			};

			let inherent_data_providers = self.inherent_data_providers
				.create_inherent_data_providers(chain_head.hash(), ())
				.await?;

			let timestamp = inherent_data_providers.timestamp();
			let slot = inherent_data_providers.slot();
			let inherent_data = inherent_data_providers.create_inherent_data()?;

			// reschedule delay for next slot.
<<<<<<< HEAD
			let ends_in = time_until_next(timestamp.as_duration(), self.slot_duration);
=======
			let ends_in = offset +
				time_until_next(timestamp.as_duration(), slot_duration);
>>>>>>> cb166669
			self.inner_delay = Some(Delay::new(ends_in));

			// never yield the same slot twice.
			if slot > self.last_slot {
				self.last_slot = slot;

<<<<<<< HEAD
				break Ok(SlotInfo::new(
					slot,
					self.slot_duration,
					inherent_data,
					timestamp.as_duration(),
					chain_head,
				))
=======
				break Poll::Ready(Some(Ok(SlotInfo::new(
					slot,
					timestamp,
					inherent_data,
					self.slot_duration,
				))))
>>>>>>> cb166669
			}
		}
	}
}

impl<Block, C, IDP> Unpin for Slots<Block, C, IDP> {}<|MERGE_RESOLUTION|>--- conflicted
+++ resolved
@@ -52,11 +52,7 @@
 	/// The slot number.
 	pub slot: Slot,
 	/// Current timestamp.
-<<<<<<< HEAD
-	pub timestamp: Duration,
-=======
 	pub timestamp: sp_timestamp::Timestamp,
->>>>>>> cb166669
 	/// The instant at which the slot ends.
 	pub ends_at: Instant,
 	/// The inherent data.
@@ -73,7 +69,7 @@
 	/// `ends_at` is calculated using `timestamp` and `duration`.
 	pub fn new(
 		slot: Slot,
-		timestamp: Duration,
+		timestamp: sp_timestamp::Timestamp,
 		inherent_data: InherentData,
 		duration: Duration,
 		chain_head: B::Header,
@@ -84,26 +80,6 @@
 			inherent_data,
 			duration,
 			chain_head,
-			ends_at: Instant::now() + time_until_next(timestamp, duration),
-		}
-	}
-}
-
-impl SlotInfo {
-	/// Create a new [`SlotInfo`].
-	///
-	/// `ends_at` is calculated using `timestamp` and `duration`.
-	pub fn new(
-		slot: Slot,
-		timestamp: sp_timestamp::Timestamp,
-		inherent_data: InherentData,
-		duration: Duration,
-	) -> Self {
-		Self {
-			slot,
-			timestamp,
-			inherent_data,
-			duration,
 			ends_at: Instant::now() + time_until_next(timestamp.as_duration(), duration),
 		}
 	}
@@ -122,15 +98,9 @@
 impl<Block, C, IDP> Slots<Block, C, IDP> {
 	/// Create a new `Slots` stream.
 	pub fn new(
-<<<<<<< HEAD
-		slot_duration: u64,
+		slot_duration: Duration,
 		inherent_data_providers: IDP,
 		client: C,
-=======
-		slot_duration: Duration,
-		inherent_data_providers: InherentDataProviders,
-		timestamp_extractor: SC,
->>>>>>> cb166669
 	) -> Self {
 		Slots {
 			last_slot: 0.into(),
@@ -162,7 +132,7 @@
 				Some(d) => Some(d),
 			};
 
-			if let Some(ref mut inner_delay) = self.inner_delay {
+			if let Some(inner_delay) = self.inner_delay.take() {
 				inner_delay.await;
 			}
 
@@ -191,34 +161,20 @@
 			let inherent_data = inherent_data_providers.create_inherent_data()?;
 
 			// reschedule delay for next slot.
-<<<<<<< HEAD
 			let ends_in = time_until_next(timestamp.as_duration(), self.slot_duration);
-=======
-			let ends_in = offset +
-				time_until_next(timestamp.as_duration(), slot_duration);
->>>>>>> cb166669
 			self.inner_delay = Some(Delay::new(ends_in));
 
 			// never yield the same slot twice.
 			if slot > self.last_slot {
 				self.last_slot = slot;
 
-<<<<<<< HEAD
 				break Ok(SlotInfo::new(
-					slot,
-					self.slot_duration,
-					inherent_data,
-					timestamp.as_duration(),
-					chain_head,
-				))
-=======
-				break Poll::Ready(Some(Ok(SlotInfo::new(
 					slot,
 					timestamp,
 					inherent_data,
 					self.slot_duration,
-				))))
->>>>>>> cb166669
+					chain_head,
+				))
 			}
 		}
 	}
