--- conflicted
+++ resolved
@@ -74,11 +74,7 @@
 	initial_candidates: Vec<A>,
 	initial_voters: Vec<(A, Vec<A>)>,
 	stake_of: FS,
-<<<<<<< HEAD
-) -> _PhragmenResult<A> where
-=======
 ) -> Option<_ElectionResult<A>> where
->>>>>>> f16cbc16
 	A: Default + Ord + Copy,
 	for<'r> FS: Fn(&'r A) -> VoteWeight,
 {
@@ -171,14 +167,10 @@
 		}
 	}
 
-<<<<<<< HEAD
-	_PhragmenResult {
-=======
 	Some(_ElectionResult {
->>>>>>> f16cbc16
 		winners: elected_candidates,
 		assignments: assigned,
-	}
+	})
 }
 
 pub(crate) fn equalize_float<A, FS>(
@@ -344,7 +336,7 @@
 		candidates,
 		voters,
 		&stake_of,
-	);
+	).unwrap();
 
 	assert_eq!(winners.iter().map(|(x, _)| x).collect::<Vec<_>>(), truth_value.winners.iter().map(|(x, _)| x).collect::<Vec<_>>());
 
