--- conflicted
+++ resolved
@@ -22,17 +22,10 @@
 use codec::{Decode, Encode};
 
 /// Unit type wrapper that represents a slot.
-<<<<<<< HEAD
-#[derive(Debug, Encode, Decode, PartialEq, Eq, PartialOrd, Clone, Copy)]
-pub struct Slot(pub u64);
-
-impl Deref for Slot {
-=======
 #[derive(Debug, Encode, Decode, Eq, Clone, Copy, Default, Ord)]
 pub struct Slot(u64);
 
 impl core::ops::Deref for Slot {
->>>>>>> 68d71571
 	type Target = u64;
 
 	fn deref(&self) -> &u64 {
@@ -40,13 +33,6 @@
 	}
 }
 
-<<<<<<< HEAD
-impl fmt::Display for Slot {
-	fn fmt(&self, f: &mut fmt::Formatter<'_>) -> fmt::Result {
-		write!(f, "{}", self.0)
-	}
-}
-=======
 impl core::ops::Add for Slot {
 	type Output = Self;
 
@@ -105,7 +91,6 @@
 		slot.0
 	}
 }
->>>>>>> 68d71571
 
 /// Represents an equivocation proof. An equivocation happens when a validator
 /// produces more than one block on the same slot. The proof of equivocation
