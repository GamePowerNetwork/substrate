--- conflicted
+++ resolved
@@ -15,16 +15,7 @@
 [dependencies]
 serde = { version = "1.0.101", optional = true, features = ["derive"] }
 codec = { package = "parity-scale-codec", version = "2.0.0", default-features = false, features = ["derive"] }
-<<<<<<< HEAD
 scale-info = { version = "0.6.0", default-features = false, features = ["derive"] }
-sp-core = { version = "2.0.0", default-features = false, path = "../../primitives/core" }
-sp-std = { version = "2.0.0", default-features = false, path = "../../primitives/std" }
-sp-io = { version = "2.0.0", path = "../../primitives/io", default-features = false }
-sp-runtime = { version = "2.0.0", default-features = false, path = "../../primitives/runtime" }
-sp-version = { version = "2.0.0", default-features = false, path = "../../primitives/version" }
-frame-support = { version = "2.0.1", default-features = false, path = "../support" }
-impl-trait-for-tuples = "0.2.0"
-=======
 sp-core = { version = "3.0.0", default-features = false, path = "../../primitives/core" }
 sp-std = { version = "3.0.0", default-features = false, path = "../../primitives/std" }
 sp-io = { version = "3.0.0", path = "../../primitives/io", default-features = false }
@@ -32,7 +23,6 @@
 sp-version = { version = "3.0.0", default-features = false, path = "../../primitives/version" }
 frame-support = { version = "3.0.0", default-features = false, path = "../support" }
 impl-trait-for-tuples = "0.2.1"
->>>>>>> 743accbe
 
 [dev-dependencies]
 criterion = "0.3.3"
