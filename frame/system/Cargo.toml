[package]
name = "frame-system"
version = "2.0.1"
authors = ["Parity Technologies <admin@parity.io>"]
edition = "2018"
license = "Apache-2.0"
homepage = "https://substrate.dev"
repository = "https://github.com/paritytech/substrate/"
description = "FRAME system module"
readme = "README.md"

[package.metadata.docs.rs]
targets = ["x86_64-unknown-linux-gnu"]

[dependencies]
serde = { version = "1.0.101", optional = true, features = ["derive"] }
<<<<<<< HEAD
codec = { package = "parity-scale-codec", version = "1.3.1", default-features = false, features = ["derive"] }
scale-info = { git = "https://github.com/paritytech/scale-info", package = "scale-info", default-features = false, features = ["derive"] }
=======
codec = { package = "parity-scale-codec", version = "1.3.6", default-features = false, features = ["derive"] }
>>>>>>> 48686305
sp-core = { version = "2.0.0", default-features = false, path = "../../primitives/core" }
sp-std = { version = "2.0.0", default-features = false, path = "../../primitives/std" }
sp-io = { version = "2.0.0", path = "../../primitives/io", default-features = false }
sp-runtime = { version = "2.0.0", default-features = false, path = "../../primitives/runtime" }
sp-version = { version = "2.0.0", default-features = false, path = "../../primitives/version" }
frame-support = { version = "2.0.1", default-features = false, path = "../support" }
impl-trait-for-tuples = "0.2.0"

[dev-dependencies]
criterion = "0.3.3"
sp-externalities = { version = "0.8.0", path = "../../primitives/externalities" }
substrate-test-runtime-client = { version = "2.0.0", path = "../../test-utils/runtime/client" }

[features]
default = ["std"]
std = [
	"serde",
	"codec/std",
	"sp-core/std",
	"sp-std/std",
	"sp-io/std",
	"frame-support/std",
	"sp-runtime/std",
	"sp-version/std",
]
runtime-benchmarks = [
	"sp-runtime/runtime-benchmarks",
	"frame-support/runtime-benchmarks",
]

[[bench]]
name = "bench"
harness = false<|MERGE_RESOLUTION|>--- conflicted
+++ resolved
@@ -14,12 +14,8 @@
 
 [dependencies]
 serde = { version = "1.0.101", optional = true, features = ["derive"] }
-<<<<<<< HEAD
-codec = { package = "parity-scale-codec", version = "1.3.1", default-features = false, features = ["derive"] }
+codec = { package = "parity-scale-codec", version = "1.3.6", default-features = false, features = ["derive"] }
 scale-info = { git = "https://github.com/paritytech/scale-info", package = "scale-info", default-features = false, features = ["derive"] }
-=======
-codec = { package = "parity-scale-codec", version = "1.3.6", default-features = false, features = ["derive"] }
->>>>>>> 48686305
 sp-core = { version = "2.0.0", default-features = false, path = "../../primitives/core" }
 sp-std = { version = "2.0.0", default-features = false, path = "../../primitives/std" }
 sp-io = { version = "2.0.0", path = "../../primitives/io", default-features = false }
