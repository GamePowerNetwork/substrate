// This file is part of Substrate.

// Copyright (C) 2019-2021 Parity Technologies (UK) Ltd.
// SPDX-License-Identifier: Apache-2.0

// Licensed under the Apache License, Version 2.0 (the "License");
// you may not use this file except in compliance with the License.
// You may obtain a copy of the License at
//
// 	http://www.apache.org/licenses/LICENSE-2.0
//
// Unless required by applicable law or agreed to in writing, software
// distributed under the License is distributed on an "AS IS" BASIS,
// WITHOUT WARRANTIES OR CONDITIONS OF ANY KIND, either express or implied.
// See the License for the specific language governing permissions and
// limitations under the License.

//! Authorship tracking for FRAME runtimes.
//!
//! This tracks the current author of the block and recent uncles.

#![cfg_attr(not(feature = "std"), no_std)]

use sp_std::{result, prelude::*};
use sp_std::collections::btree_set::BTreeSet;
use frame_support::{decl_module, decl_storage, decl_error, dispatch, ensure};
use frame_support::traits::{FindAuthor, VerifySeal, Get};
use codec::{Encode, Decode};
use frame_system::ensure_none;
use sp_runtime::traits::{Header as HeaderT, One, Zero};
use frame_support::weights::{Weight, DispatchClass};
use sp_inherents::{InherentIdentifier, ProvideInherent, InherentData};
use sp_authorship::{INHERENT_IDENTIFIER, UnclesInherentData, InherentError};

const MAX_UNCLES: usize = 10;

pub trait Config: frame_system::Config {
	/// Find the author of a block.
	type FindAuthor: FindAuthor<Self::AccountId>;
	/// The number of blocks back we should accept uncles.
	/// This means that we will deal with uncle-parents that are
	/// `UncleGenerations + 1` before `now`.
	type UncleGenerations: Get<Self::BlockNumber>;
	/// A filter for uncles within a block. This is for implementing
	/// further constraints on what uncles can be included, other than their ancestry.
	///
	/// For PoW, as long as the seals are checked, there is no need to use anything
	/// but the `VerifySeal` implementation as the filter. This is because the cost of making many equivocating
	/// uncles is high.
	///
	/// For PoS, there is no such limitation, so a further constraint must be imposed
	/// beyond a seal check in order to prevent an arbitrary number of
	/// equivocating uncles from being included.
	///
	/// The `OnePerAuthorPerHeight` filter is good for many slot-based PoS
	/// engines.
	type FilterUncle: FilterUncle<Self::Header, Self::AccountId>;
	/// An event handler for authored blocks.
	type EventHandler: EventHandler<Self::AccountId, Self::BlockNumber>;
}

/// An event handler for the authorship module. There is a dummy implementation
/// for `()`, which does nothing.
#[impl_trait_for_tuples::impl_for_tuples(30)]
pub trait EventHandler<Author, BlockNumber> {
	/// Note that the given account ID is the author of the current block.
	fn note_author(author: Author);

	/// Note that the given account ID authored the given uncle, and how many
	/// blocks older than the current block it is (age >= 0, so siblings are allowed)
	fn note_uncle(author: Author, age: BlockNumber);
}

/// Additional filtering on uncles that pass preliminary ancestry checks.
///
/// This should do work such as checking seals
pub trait FilterUncle<Header, Author> {
	/// An accumulator of data about uncles included.
	///
	/// In practice, this is used to validate uncles against others in the same block.
	type Accumulator: Default;

	/// Do additional filtering on a seal-checked uncle block, with the accumulated
	/// filter.
	fn filter_uncle(header: &Header, acc: &mut Self::Accumulator)
		-> Result<Option<Author>, &'static str>;
}

impl<H, A> FilterUncle<H, A> for () {
	type Accumulator = ();
	fn filter_uncle(_: &H, _acc: &mut Self::Accumulator)
		-> Result<Option<A>, &'static str>
	{
		Ok(None)
	}
}

/// A filter on uncles which verifies seals and does no additional checks.
/// This is well-suited to consensus modes such as PoW where the cost of
/// equivocating is high.
pub struct SealVerify<T>(sp_std::marker::PhantomData<T>);

impl<Header, Author, T: VerifySeal<Header, Author>> FilterUncle<Header, Author>
	for SealVerify<T>
{
	type Accumulator = ();

	fn filter_uncle(header: &Header, _acc: &mut ())
		-> Result<Option<Author>, &'static str>
	{
		T::verify_seal(header)
	}
}

/// A filter on uncles which verifies seals and ensures that there is only
/// one uncle included per author per height.
///
/// This does O(n log n) work in the number of uncles included.
pub struct OnePerAuthorPerHeight<T, N>(sp_std::marker::PhantomData<(T, N)>);

impl<Header, Author, T> FilterUncle<Header, Author>
	for OnePerAuthorPerHeight<T, Header::Number>
where
	Header: HeaderT + PartialEq,
	Header::Number: Ord,
	Author: Clone + PartialEq + Ord,
	T: VerifySeal<Header, Author>,
{
	type Accumulator = BTreeSet<(Header::Number, Author)>;

	fn filter_uncle(header: &Header, acc: &mut Self::Accumulator)
		-> Result<Option<Author>, &'static str>
	{
		let author = T::verify_seal(header)?;
		let number = header.number();

		if let Some(ref author) = author {
			if !acc.insert((number.clone(), author.clone())) {
				return Err("more than one uncle per number per author included");
			}
		}

		Ok(author)
	}
}

#[derive(Encode, Decode, sp_runtime::RuntimeDebug)]
#[cfg_attr(any(feature = "std", test), derive(PartialEq))]
enum UncleEntryItem<BlockNumber, Hash, Author> {
	InclusionHeight(BlockNumber),
	Uncle(Hash, Option<Author>),
}

decl_storage! {
	trait Store for Module<T: Config> as Authorship {
		/// Uncles
		Uncles: Vec<UncleEntryItem<T::BlockNumber, T::Hash, T::AccountId>>;
		/// Author of current block.
		Author: Option<T::AccountId>;
		/// Whether uncles were already set in this block.
		DidSetUncles: bool;
	}
}

decl_error! {
	/// Error for the authorship module.
	pub enum Error for Module<T: Config> {
		/// The uncle parent not in the chain.
		InvalidUncleParent,
		/// Uncles already set in the block.
		UnclesAlreadySet,
		/// Too many uncles.
		TooManyUncles,
		/// The uncle is genesis.
		GenesisUncle,
		/// The uncle is too high in chain.
		TooHighUncle,
		/// The uncle is already included.
		UncleAlreadyIncluded,
		/// The uncle isn't recent enough to be included.
		OldUncle,
	}
}

decl_module! {
	pub struct Module<T: Config> for enum Call where origin: T::Origin {
		type Error = Error<T>;

		fn on_initialize(now: T::BlockNumber) -> Weight {
			let uncle_generations = T::UncleGenerations::get();
			// prune uncles that are older than the allowed number of generations.
			if uncle_generations <= now {
				let minimum_height = now - uncle_generations;
				Self::prune_old_uncles(minimum_height)
			}

			<Self as Store>::DidSetUncles::put(false);

			T::EventHandler::note_author(Self::author());

			0
		}

		fn on_finalize() {
			// ensure we never go to trie with these values.
			<Self as Store>::Author::kill();
			<Self as Store>::DidSetUncles::kill();
		}

		/// Provide a set of uncles.
		#[weight = (0, DispatchClass::Mandatory)]
		fn set_uncles(origin, new_uncles: Vec<T::Header>) -> dispatch::DispatchResult {
			ensure_none(origin)?;
			ensure!(new_uncles.len() <= MAX_UNCLES, Error::<T>::TooManyUncles);

			if <Self as Store>::DidSetUncles::get() {
				Err(Error::<T>::UnclesAlreadySet)?
			}
			<Self as Store>::DidSetUncles::put(true);

			Self::verify_and_import_uncles(new_uncles)
		}
	}
}

impl<T: Config> Module<T> {
	/// Fetch the author of the block.
	///
	/// This is safe to invoke in `on_initialize` implementations, as well
	/// as afterwards.
	pub fn author() -> T::AccountId {
		// Check the memoized storage value.
		if let Some(author) = <Self as Store>::Author::get() {
			return author;
		}

		let digest = <frame_system::Pallet<T>>::digest();
		let pre_runtime_digests = digest.logs.iter().filter_map(|d| d.as_pre_runtime());
		if let Some(author) = T::FindAuthor::find_author(pre_runtime_digests) {
			<Self as Store>::Author::put(&author);
			author
		} else {
			Default::default()
		}
	}

	fn verify_and_import_uncles(new_uncles: Vec<T::Header>) -> dispatch::DispatchResult {
		let now = <frame_system::Pallet<T>>::block_number();

		let mut uncles = <Self as Store>::Uncles::get();
		uncles.push(UncleEntryItem::InclusionHeight(now));

		let mut acc: <T::FilterUncle as FilterUncle<_, _>>::Accumulator = Default::default();

		for uncle in new_uncles {
			let prev_uncles = uncles.iter().filter_map(|entry|
				match entry {
					UncleEntryItem::InclusionHeight(_) => None,
					UncleEntryItem::Uncle(h, _) => Some(h),
				});
			let author = Self::verify_uncle(&uncle, prev_uncles, &mut acc)?;
			let hash = uncle.hash();

			T::EventHandler::note_uncle(
				author.clone().unwrap_or_default(),
				now - uncle.number().clone(),
			);
			uncles.push(UncleEntryItem::Uncle(hash, author));
		}

		<Self as Store>::Uncles::put(&uncles);
		Ok(())
	}

	fn verify_uncle<'a, I: IntoIterator<Item=&'a T::Hash>>(
		uncle: &T::Header,
		existing_uncles: I,
		accumulator: &mut <T::FilterUncle as FilterUncle<T::Header, T::AccountId>>::Accumulator,
<<<<<<< HEAD
	) -> Result<Option<T::AccountId>, dispatch::DispatchError> {
		let now = <frame_system::Module<T>>::block_number();
=======
	) -> Result<Option<T::AccountId>, dispatch::DispatchError>
	{
		let now = <frame_system::Pallet<T>>::block_number();
>>>>>>> 15c3189e

		let (minimum_height, maximum_height) = {
			let uncle_generations = T::UncleGenerations::get();
			let min = if now >= uncle_generations {
				now - uncle_generations
			} else {
				Zero::zero()
			};

			(min, now)
		};

		let hash = uncle.hash();

		if uncle.number() < &One::one() {
			return Err(Error::<T>::GenesisUncle.into());
		}

		if uncle.number() > &maximum_height {
			return Err(Error::<T>::TooHighUncle.into());
		}

		{
			let parent_number = uncle.number().clone() - One::one();
			let parent_hash = <frame_system::Pallet<T>>::block_hash(&parent_number);
			if &parent_hash != uncle.parent_hash() {
				return Err(Error::<T>::InvalidUncleParent.into());
			}
		}

		if uncle.number() < &minimum_height {
			return Err(Error::<T>::OldUncle.into());
		}

		let duplicate = existing_uncles.into_iter().find(|h| **h == hash).is_some();
		let in_chain = <frame_system::Pallet<T>>::block_hash(uncle.number()) == hash;

		if duplicate || in_chain {
			return Err(Error::<T>::UncleAlreadyIncluded.into())
		}

		// check uncle validity.
		T::FilterUncle::filter_uncle(&uncle, accumulator).map_err(|e| Into::into(e))
	}

	fn prune_old_uncles(minimum_height: T::BlockNumber) {
		let mut uncles = <Self as Store>::Uncles::get();
		let prune_entries = uncles.iter().take_while(|item| match item {
			UncleEntryItem::Uncle(_, _) => true,
			UncleEntryItem::InclusionHeight(height) => height < &minimum_height,
		});
		let prune_index = prune_entries.count();

		let _ = uncles.drain(..prune_index);
		<Self as Store>::Uncles::put(uncles);
	}
}

impl<T: Config> ProvideInherent for Module<T> {
	type Call = Call<T>;
	type Error = InherentError;
	const INHERENT_IDENTIFIER: InherentIdentifier = INHERENT_IDENTIFIER;

	fn create_inherent(data: &InherentData) -> Option<Self::Call> {
		let uncles = data.uncles().unwrap_or_default();
		let mut set_uncles = Vec::new();

		if !uncles.is_empty() {
			let prev_uncles = <Self as Store>::Uncles::get();
			let mut existing_hashes: Vec<_> = prev_uncles.into_iter().filter_map(|entry|
				match entry {
					UncleEntryItem::InclusionHeight(_) => None,
					UncleEntryItem::Uncle(h, _) => Some(h),
				}
			).collect();

			let mut acc: <T::FilterUncle as FilterUncle<_, _>>::Accumulator = Default::default();

			for uncle in uncles {
				match Self::verify_uncle(&uncle, &existing_hashes, &mut acc) {
					Ok(_) => {
						let hash = uncle.hash();
						set_uncles.push(uncle);
						existing_hashes.push(hash);

						if set_uncles.len() == MAX_UNCLES {
							break
						}
					}
					Err(_) => {
						// skip this uncle
					}
				}
			}
		}

		if set_uncles.is_empty() {
			None
		} else {
			Some(Call::set_uncles(set_uncles))
		}
	}

	fn check_inherent(call: &Self::Call, _data: &InherentData) -> result::Result<(), Self::Error> {
		match call {
			Call::set_uncles(ref uncles) if uncles.len() > MAX_UNCLES => {
				Err(InherentError::Uncles(Error::<T>::TooManyUncles.as_str().into()))
			},
			_ => {
				Ok(())
			},
		}
	}
}

#[cfg(test)]
mod tests {
	use crate as pallet_authorship;
	use super::*;
	use sp_core::H256;
	use sp_runtime::{
		traits::{BlakeTwo256, IdentityLookup}, testing::Header, generic::DigestItem,
	};
	use frame_support::{parameter_types, ConsensusEngineId};

	type UncheckedExtrinsic = frame_system::mocking::MockUncheckedExtrinsic<Test>;
	type Block = frame_system::mocking::MockBlock<Test>;

	frame_support::construct_runtime!(
		pub enum Test where
			Block = Block,
			NodeBlock = Block,
			UncheckedExtrinsic = UncheckedExtrinsic,
		{
			System: frame_system::{Pallet, Call, Config, Storage, Event<T>},
			Authorship: pallet_authorship::{Pallet, Call, Storage, Inherent},
		}
	);

	parameter_types! {
		pub const BlockHashCount: u64 = 250;
		pub BlockWeights: frame_system::limits::BlockWeights =
			frame_system::limits::BlockWeights::simple_max(1024);
	}

	impl frame_system::Config for Test {
		type BaseCallFilter = ();
		type BlockWeights = ();
		type BlockLength = ();
		type DbWeight = ();
		type Origin = Origin;
		type Index = u64;
		type BlockNumber = u64;
		type Call = Call;
		type Hash = H256;
		type Hashing = BlakeTwo256;
		type AccountId = u64;
		type Lookup = IdentityLookup<Self::AccountId>;
		type Header = Header;
		type Event = Event;
		type BlockHashCount = BlockHashCount;
		type Version = ();
		type PalletInfo = PalletInfo;
		type AccountData = ();
		type OnNewAccount = ();
		type OnKilledAccount = ();
		type SystemWeightInfo = ();
		type SS58Prefix = ();
	}

	parameter_types! {
		pub const UncleGenerations: u64 = 5;
	}

	impl Config for Test {
		type FindAuthor = AuthorGiven;
		type UncleGenerations = UncleGenerations;
		type FilterUncle = SealVerify<VerifyBlock>;
		type EventHandler = ();
	}

	const TEST_ID: ConsensusEngineId = [1, 2, 3, 4];

	pub struct AuthorGiven;

	impl FindAuthor<u64> for AuthorGiven {
		fn find_author<'a, I>(digests: I) -> Option<u64>
			where I: 'a + IntoIterator<Item=(ConsensusEngineId, &'a [u8])>
		{
			for (id, data) in digests {
				if id == TEST_ID {
					return u64::decode(&mut &data[..]).ok();
				}
			}

			None
		}
	}

	pub struct VerifyBlock;

	impl VerifySeal<Header, u64> for VerifyBlock {
		fn verify_seal(header: &Header) -> Result<Option<u64>, &'static str> {
			let pre_runtime_digests = header.digest.logs.iter().filter_map(|d| d.as_pre_runtime());
			let seals = header.digest.logs.iter().filter_map(|d| d.as_seal());

			let author = match AuthorGiven::find_author(pre_runtime_digests) {
				None => return Err("no author"),
				Some(author) => author,
			};

			for (id, seal) in seals {
				if id == TEST_ID {
					match u64::decode(&mut &seal[..]) {
						Err(_) => return Err("wrong seal"),
						Ok(a) => {
							if a != author {
								return Err("wrong author in seal");
							}
							break
						}
					}
				}
			}

			Ok(Some(author))
		}
	}

	fn seal_header(mut header: Header, author: u64) -> Header {
		{
			let digest = header.digest_mut();
			digest.logs.push(DigestItem::PreRuntime(TEST_ID, author.encode()));
			digest.logs.push(DigestItem::Seal(TEST_ID, author.encode()));
		}

		header
	}

	fn create_header(number: u64, parent_hash: H256, state_root: H256) -> Header {
		Header::new(
			number,
			Default::default(),
			state_root,
			parent_hash,
			Default::default(),
		)
	}

	fn new_test_ext() -> sp_io::TestExternalities {
		let t = frame_system::GenesisConfig::default().build_storage::<Test>().unwrap();
		t.into()
	}

	#[test]
	fn prune_old_uncles_works() {
		use UncleEntryItem::*;
		new_test_ext().execute_with(|| {
			let hash = Default::default();
			let author = Default::default();
			let uncles = vec![
				InclusionHeight(1u64), Uncle(hash, Some(author)), Uncle(hash, None), Uncle(hash, None),
				InclusionHeight(2u64), Uncle(hash, None),
				InclusionHeight(3u64), Uncle(hash, None),
			];

			<Authorship as Store>::Uncles::put(uncles);
			Authorship::prune_old_uncles(3);

			let uncles = <Authorship as Store>::Uncles::get();
			assert_eq!(uncles, vec![InclusionHeight(3u64), Uncle(hash, None)]);
		})
	}

	#[test]
	fn rejects_bad_uncles() {
		new_test_ext().execute_with(|| {
			let author_a = 69;

			struct CanonChain {
				inner: Vec<Header>,
			}

			impl CanonChain {
				fn best_hash(&self) -> H256 {
					self.inner.last().unwrap().hash()
				}

				fn canon_hash(&self, index: usize) -> H256 {
					self.inner[index].hash()
				}

				fn header(&self, index: usize) -> &Header {
					&self.inner[index]
				}

				fn push(&mut self, header: Header) {
					self.inner.push(header)
				}
			}

			let mut canon_chain = CanonChain {
				inner: vec![seal_header(create_header(0, Default::default(), Default::default()), 999)],
			};

			let initialize_block = |number, hash: H256| System::initialize(
				&number,
				&hash,
				&Default::default(),
				Default::default()
			);

			for number in 1..8 {
				initialize_block(number, canon_chain.best_hash());
				let header = seal_header(System::finalize(), author_a);
				canon_chain.push(header);
			}

			// initialize so system context is set up correctly.
			initialize_block(8, canon_chain.best_hash());

			// 2 of the same uncle at once
			{
				let uncle_a = seal_header(
					create_header(3, canon_chain.canon_hash(2), [1; 32].into()),
					author_a,
				);
				assert_eq!(
					Authorship::verify_and_import_uncles(vec![uncle_a.clone(), uncle_a.clone()]),
					Err(Error::<Test>::UncleAlreadyIncluded.into()),
				);
			}

			// 2 of the same uncle at different times.
			{
				let uncle_a = seal_header(
					create_header(3, canon_chain.canon_hash(2), [1; 32].into()),
					author_a,
				);

				assert!(Authorship::verify_and_import_uncles(vec![uncle_a.clone()]).is_ok());

				assert_eq!(
					Authorship::verify_and_import_uncles(vec![uncle_a.clone()]),
					Err(Error::<Test>::UncleAlreadyIncluded.into()),
				);
			}

			// same uncle as ancestor.
			{
				let uncle_clone = canon_chain.header(5).clone();

				assert_eq!(
					Authorship::verify_and_import_uncles(vec![uncle_clone]),
					Err(Error::<Test>::UncleAlreadyIncluded.into()),
				);
			}

			// uncle without valid seal.
			{
				let unsealed = create_header(3, canon_chain.canon_hash(2), [2; 32].into());
				assert_eq!(
					Authorship::verify_and_import_uncles(vec![unsealed]),
					Err("no author".into()),
				);
			}

			// old uncles can't get in.
			{
				assert_eq!(System::block_number(), 8);

				let gen_2 = seal_header(
					create_header(2, canon_chain.canon_hash(1), [3; 32].into()),
					author_a,
				);

				assert_eq!(
					Authorship::verify_and_import_uncles(vec![gen_2]),
					Err(Error::<Test>::OldUncle.into()),
				);
			}

			// siblings are also allowed
			{
				let other_8 = seal_header(
					create_header(8, canon_chain.canon_hash(7), [1; 32].into()),
					author_a,
				);

				assert!(Authorship::verify_and_import_uncles(vec![other_8]).is_ok());
			}
		});
	}

	#[test]
	fn sets_author_lazily() {
		new_test_ext().execute_with(|| {
			let author = 42;
			let mut header = seal_header(
				create_header(1, Default::default(), [1; 32].into()),
				author,
			);

			header.digest_mut().pop(); // pop the seal off.
			System::initialize(
				&1,
				&Default::default(),
				header.digest(),
				Default::default(),
			);

			assert_eq!(Authorship::author(), author);
		});
	}

	#[test]
	fn one_uncle_per_author_per_number() {
		type Filter = OnePerAuthorPerHeight<VerifyBlock, u64>;

		let author_a = 42;
		let author_b = 43;

		let mut acc: <Filter as FilterUncle<Header, u64>>::Accumulator = Default::default();
		let header_a1 = seal_header(
			create_header(1, Default::default(), [1; 32].into()),
			author_a,
		);
		let header_b1 = seal_header(
			create_header(1, Default::default(), [1; 32].into()),
			author_b,
		);

		let header_a2_1 = seal_header(
			create_header(2, Default::default(), [1; 32].into()),
			author_a,
		);
		let header_a2_2 = seal_header(
			create_header(2, Default::default(), [2; 32].into()),
			author_a,
		);

		let mut check_filter = move |uncle| {
			Filter::filter_uncle(uncle, &mut acc)
		};

		// same height, different author is OK.
		assert_eq!(check_filter(&header_a1), Ok(Some(author_a)));
		assert_eq!(check_filter(&header_b1), Ok(Some(author_b)));

		// same author, different height.
		assert_eq!(check_filter(&header_a2_1), Ok(Some(author_a)));

		// same author, same height (author a, height 2)
		assert!(check_filter(&header_a2_2).is_err());
	}
}<|MERGE_RESOLUTION|>--- conflicted
+++ resolved
@@ -276,14 +276,8 @@
 		uncle: &T::Header,
 		existing_uncles: I,
 		accumulator: &mut <T::FilterUncle as FilterUncle<T::Header, T::AccountId>>::Accumulator,
-<<<<<<< HEAD
 	) -> Result<Option<T::AccountId>, dispatch::DispatchError> {
-		let now = <frame_system::Module<T>>::block_number();
-=======
-	) -> Result<Option<T::AccountId>, dispatch::DispatchError>
-	{
 		let now = <frame_system::Pallet<T>>::block_number();
->>>>>>> 15c3189e
 
 		let (minimum_height, maximum_height) = {
 			let uncle_generations = T::UncleGenerations::get();
