--- conflicted
+++ resolved
@@ -18,6 +18,7 @@
 parity-wasm = { version = "0.42", default-features = false }
 pwasm-utils = { version = "0.17", default-features = false }
 serde = { version = "1", optional = true, features = ["derive"] }
+smallvec = { version = "1", default-features = false, features = ["const_generics"] }
 wasmi-validation = { version = "0.4", default-features = false }
 
 # Only used in benchmarking to generate random contract code
@@ -34,17 +35,7 @@
 sp-io = { version = "3.0.0", default-features = false, path = "../../primitives/io" }
 sp-runtime = { version = "3.0.0", default-features = false, path = "../../primitives/runtime" }
 sp-sandbox = { version = "0.9.0", default-features = false, path = "../../primitives/sandbox" }
-<<<<<<< HEAD
-smallvec = { version = "1", default-features = false, features = ["const_generics"] }
-wasmi-validation = { version = "0.3.0", default-features = false }
-log = { version = "0.4.14", default-features = false }
-
-# Only used in benchmarking to generate random contract code
-rand = { version = "0.7.0", optional = true, default-features = false }
-rand_pcg = { version = "0.2.1", optional = true }
-=======
 sp-std = { version = "3.0.0", default-features = false, path = "../../primitives/std" }
->>>>>>> c5506801
 
 [dev-dependencies]
 assert_matches = "1"
